--- conflicted
+++ resolved
@@ -594,20 +594,12 @@
 
 def test_axis_rotation_invalid():
     with pytest.raises(ValueError):
-<<<<<<< HEAD
-        pyvista.core.dataobject.axis_rotation(np.empty((3, 3)), 0, False, axis='not')
-=======
         pyvista.core.dataset.axis_rotation(np.empty((3, 3)), 0, False, axis='not')
->>>>>>> dcb9c172
 
 
 def test_axis_rotation_not_inplace():
     p = np.eye(3)
-<<<<<<< HEAD
-    p_out = pyvista.core.dataobject.axis_rotation(p, 1, False, axis='x')
-=======
     p_out = pyvista.core.dataset.axis_rotation(p, 1, False, axis='x')
->>>>>>> dcb9c172
     assert not np.allclose(p, p_out)
 
 
