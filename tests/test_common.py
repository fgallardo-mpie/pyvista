import pickle
import numpy as np
import pytest
import vtk
from hypothesis import assume, given, settings, HealthCheck
from hypothesis.extra.numpy import arrays, array_shapes
from hypothesis.strategies import composite, integers, floats, one_of
from vtk.util.numpy_support import vtk_to_numpy

from .test_filters import DATASETS

import pyvista
from pyvista import examples, Texture


@pytest.fixture()
def grid():
    return pyvista.UnstructuredGrid(examples.hexbeamfile)


def test_invalid_overwrite(grid):
    with pytest.raises(TypeError):
        grid.overwrite(pyvista.Plane())


@composite
def n_numbers(draw, n):
    numbers = []
    for _ in range(n):
        number = draw(one_of(floats(), integers()))
        numbers.append(number)
    return numbers


def test_memory_address(grid):
    assert isinstance(grid.memory_address, str)
    assert 'Addr' in grid.memory_address


def test_point_arrays(grid):
    key = 'test_array_points'
    grid[key] = np.arange(grid.n_points)
    assert key in grid.point_arrays

    orig_value = grid.point_arrays[key][0]/1.0
    grid.point_arrays[key][0] += 1
    assert orig_value == grid.point_arrays[key][0] - 1

    del grid.point_arrays[key]
    assert key not in grid.point_arrays

    grid.point_arrays[key] = np.arange(grid.n_points)
    assert key in grid.point_arrays

    assert np.allclose(grid[key], np.arange(grid.n_points))

    grid.clear_point_arrays()
    assert len(grid.point_arrays.keys()) == 0

    grid.point_arrays['list'] = np.arange(grid.n_points).tolist()
    assert isinstance(grid.point_arrays['list'], np.ndarray)
    assert np.allclose(grid.point_arrays['list'], np.arange(grid.n_points))


def test_point_arrays_bad_value(grid):
    with pytest.raises(TypeError):
        grid.point_arrays['new_array'] = None

    with pytest.raises(ValueError):
        grid.point_arrays['new_array'] = np.arange(grid.n_points - 1)


def test_ipython_key_completions(grid):
    assert isinstance(grid._ipython_key_completions_(), list)


def test_cell_arrays(grid):
    key = 'test_array_cells'
    grid[key] = np.arange(grid.n_cells)
    assert key in grid.cell_arrays

    orig_value = grid.cell_arrays[key][0]/1.0
    grid.cell_arrays[key][0] += 1
    assert orig_value == grid.cell_arrays[key][0] - 1

    del grid.cell_arrays[key]
    assert key not in grid.cell_arrays

    grid.cell_arrays[key] = np.arange(grid.n_cells)
    assert key in grid.cell_arrays

    assert np.allclose(grid[key], np.arange(grid.n_cells))

    grid.cell_arrays['list'] = np.arange(grid.n_cells).tolist()
    assert isinstance(grid.cell_arrays['list'], np.ndarray)
    assert np.allclose(grid.cell_arrays['list'], np.arange(grid.n_cells))


def test_cell_array_range(grid):
    rng = range(grid.n_cells)
    grid.cell_arrays['tmp'] = rng
    assert np.allclose(rng, grid.cell_arrays['tmp'])


def test_cell_arrays_bad_value(grid):
    with pytest.raises(TypeError):
        grid.cell_arrays['new_array'] = None

    with pytest.raises(ValueError):
        grid.cell_arrays['new_array'] = np.arange(grid.n_cells - 1)


def test_field_arrays(grid):
    key = 'test_array_field'
    # Add array of length not equal to n_cells or n_points
    n = grid.n_cells // 3
    grid.field_arrays[key] = np.arange(n)
    assert key in grid.field_arrays
    assert np.allclose(grid.field_arrays[key], np.arange(n))
    assert np.allclose(grid[key], np.arange(n))

    orig_value = grid.field_arrays[key][0]/1.0
    grid.field_arrays[key][0] += 1
    assert orig_value == grid.field_arrays[key][0] - 1

    assert key in grid.array_names

    del grid.field_arrays[key]
    assert key not in grid.field_arrays

    grid.field_arrays['list'] = np.arange(n).tolist()
    assert isinstance(grid.field_arrays['list'], np.ndarray)
    assert np.allclose(grid.field_arrays['list'], np.arange(n))

    foo = np.arange(n) * 5
    grid.add_field_array(foo, 'foo')
    assert isinstance(grid.field_arrays['foo'], np.ndarray)
    assert np.allclose(grid.field_arrays['foo'], foo)

    with pytest.raises(ValueError):
        grid.set_active_scalars('foo')


@pytest.mark.parametrize('field', (range(5), np.ones((3,3))[:, 0]))
def test_add_field_array(grid, field):
    grid.add_field_array(field, 'foo')
    assert isinstance(grid.field_arrays['foo'], np.ndarray)
    assert np.allclose(grid.field_arrays['foo'], field)


def test_modify_field_array(grid):
    field = range(4)
    grid.add_field_array(range(5), 'foo')
    grid.add_field_array(field, 'foo')
    assert np.allclose(grid.field_arrays['foo'], field)

    field = range(8)
    grid.field_arrays['foo'] = field
    assert np.allclose(grid.field_arrays['foo'], field)


def test_active_scalars_cell(grid):
    grid.add_field_array(range(5), 'foo')
    del grid.point_arrays['sample_point_scalars']
    del grid.point_arrays['VTKorigID']
    assert grid.active_scalars_info[1] == 'sample_cell_scalars'


def test_field_arrays_bad_value(grid):
    with pytest.raises(TypeError):
        grid.field_arrays['new_array'] = None


def test_copy(grid):
    grid_copy = grid.copy(deep=True)
    grid_copy.points[0] = np.nan
    assert not np.any(np.isnan(grid.points[0]))

    grid_copy_shallow = grid.copy(deep=False)
    grid_copy.points[0] += 0.1
    assert np.all(grid_copy_shallow.points[0] == grid.points[0])


@settings(suppress_health_check=[HealthCheck.function_scoped_fixture])
@given(rotate_amounts=n_numbers(4), translate_amounts=n_numbers(3))
def test_translate_should_match_vtk_transformation(rotate_amounts, translate_amounts, grid):
    trans = vtk.vtkTransform()
    trans.RotateWXYZ(*rotate_amounts)
    trans.Translate(translate_amounts)
    trans.Update()

    grid_a = grid.copy()
    grid_b = grid.copy()
    grid_c = grid.copy()
    grid_a.transform(trans)
    grid_b.transform(trans.GetMatrix())
    grid_c.transform(pyvista.array_from_vtkmatrix(trans.GetMatrix()))
    assert np.allclose(grid_a.points, grid_b.points, equal_nan=True)
    assert np.allclose(grid_a.points, grid_c.points, equal_nan=True)

    # test non homogeneous transform
    trans_rotate_only = vtk.vtkTransform()
    trans_rotate_only.RotateWXYZ(*rotate_amounts)
    trans_rotate_only.Update()

    grid_d = grid.copy()
    grid_d.transform(trans_rotate_only)

    from pyvista.utilities.transformations import apply_transformation_to_points
    trans_arr = pyvista.array_from_vtkmatrix(trans_rotate_only.GetMatrix())[:3, :3]
    trans_pts = apply_transformation_to_points(trans_arr, grid.points)
    assert np.allclose(grid_d.points, trans_pts, equal_nan=True)


def test_translate_should_fail_given_none(grid):
    with pytest.raises(TypeError):
        grid.transform(None)


def test_translate_should_fail_bad_points_or_transform(grid):
    points = np.random.random((10, 2))
    bad_points = np.random.random((10, 2))
    trans = np.random.random((4, 4))
    bad_trans = np.random.random((2, 4))
    with pytest.raises(ValueError):
        pyvista.utilities.transformations.apply_transformation_to_points(trans, bad_points)

    with pytest.raises(ValueError):
        pyvista.utilities.transformations.apply_transformation_to_points(bad_trans, points)



@settings(suppress_health_check=[HealthCheck.function_scoped_fixture])
@given(array=arrays(dtype=np.float32, shape=array_shapes(max_dims=5, max_side=5)))
def test_transform_should_fail_given_wrong_numpy_shape(array, grid):
    assume(array.shape != (4, 4))
    with pytest.raises(ValueError):
        grid.transform(array)


@pytest.mark.parametrize('axis_amounts', [[1, 1, 1], [0, 0, 0], [-1, -1, -1]])
def test_translate_should_translate_grid(grid, axis_amounts):
    grid_copy = grid.copy()
    grid_copy.translate(axis_amounts)

    grid_points = grid.points.copy() + np.array(axis_amounts)
    assert np.allclose(grid_copy.points, grid_points)


@settings(suppress_health_check=[HealthCheck.function_scoped_fixture])
@given(angle=one_of(floats(allow_infinity=False, allow_nan=False), integers()))
@pytest.mark.parametrize('axis', ('x', 'y', 'z'))
def test_rotate_should_match_vtk_rotation(angle, axis, grid):
    trans = vtk.vtkTransform()
    getattr(trans, f'Rotate{axis.upper()}')(angle)
    trans.Update()

    trans_filter = vtk.vtkTransformFilter()
    trans_filter.SetTransform(trans)
    trans_filter.SetInputData(grid)
    trans_filter.Update()
    grid_a = pyvista.UnstructuredGrid(trans_filter.GetOutput())

    grid_b = grid.copy()
    getattr(grid_b, f'rotate_{axis}')(angle)
    assert np.allclose(grid_a.points, grid_b.points, equal_nan=True)


def test_make_points_double(grid):
    grid.points = grid.points.astype(np.float32)
    assert grid.points.dtype == np.float32
    grid.points_to_double()
    assert grid.points.dtype == np.double


def test_invalid_points(grid):
    with pytest.raises(TypeError):
        grid.points = None


def test_points_np_bool(grid):
    bool_arr = np.zeros(grid.n_points, np.bool_)
    grid.point_arrays['bool_arr'] = bool_arr
    bool_arr[:] = True
    assert grid.point_arrays['bool_arr'].all()
    assert grid.point_arrays['bool_arr'].all()
    assert grid.point_arrays['bool_arr'].dtype == np.bool_


def test_cells_np_bool(grid):
    bool_arr = np.zeros(grid.n_cells, np.bool_)
    grid.cell_arrays['bool_arr'] = bool_arr
    bool_arr[:] = True
    assert grid.cell_arrays['bool_arr'].all()
    assert grid.cell_arrays['bool_arr'].all()
    assert grid.cell_arrays['bool_arr'].dtype == np.bool_


def test_field_np_bool(grid):
    bool_arr = np.zeros(grid.n_cells // 3, np.bool_)
    grid.field_arrays['bool_arr'] = bool_arr
    bool_arr[:] = True
    assert grid.field_arrays['bool_arr'].all()
    assert grid.field_arrays['bool_arr'].all()
    assert grid.field_arrays['bool_arr'].dtype == np.bool_


def test_cells_uint8(grid):
    arr = np.zeros(grid.n_cells, np.uint8)
    grid.cell_arrays['arr'] = arr
    arr[:] = np.arange(grid.n_cells)
    assert np.allclose(grid.cell_arrays['arr'], np.arange(grid.n_cells))


def test_points_uint8(grid):
    arr = np.zeros(grid.n_points, np.uint8)
    grid.point_arrays['arr'] = arr
    arr[:] = np.arange(grid.n_points)
    assert np.allclose(grid.point_arrays['arr'], np.arange(grid.n_points))


def test_field_uint8(grid):
    n = grid.n_points//3
    arr = np.zeros(n, np.uint8)
    grid.field_arrays['arr'] = arr
    arr[:] = np.arange(n)
    assert np.allclose(grid.field_arrays['arr'], np.arange(n))


def test_bitarray_points(grid):
    n = grid.n_points
    vtk_array = vtk.vtkBitArray()
    np_array = np.empty(n, np.bool_)
    vtk_array.SetNumberOfTuples(n)
    vtk_array.SetName('bint_arr')
    for i in range(n):
        value = i % 2
        vtk_array.SetValue(i, value)
        np_array[i] = value

    grid.GetPointData().AddArray(vtk_array)
    assert np.allclose(grid.point_arrays['bint_arr'], np_array)


def test_bitarray_cells(grid):
    n = grid.n_cells
    vtk_array = vtk.vtkBitArray()
    np_array = np.empty(n, np.bool_)
    vtk_array.SetNumberOfTuples(n)
    vtk_array.SetName('bint_arr')
    for i in range(n):
        value = i % 2
        vtk_array.SetValue(i, value)
        np_array[i] = value

    grid.GetCellData().AddArray(vtk_array)
    assert np.allclose(grid.cell_arrays['bint_arr'], np_array)


def test_bitarray_field(grid):
    n = grid.n_cells // 3
    vtk_array = vtk.vtkBitArray()
    np_array = np.empty(n, np.bool_)
    vtk_array.SetNumberOfTuples(n)
    vtk_array.SetName('bint_arr')
    for i in range(n):
        value = i % 2
        vtk_array.SetValue(i, value)
        np_array[i] = value

    grid.GetFieldData().AddArray(vtk_array)
    assert np.allclose(grid.field_arrays['bint_arr'], np_array)


def test_html_repr(grid):
    """
    This just tests to make sure no errors are thrown on the HTML
    representation method for Common datasets.
    """
    assert grid._repr_html_() is not None


@pytest.mark.parametrize('html', (True, False))
@pytest.mark.parametrize('display', (True, False))
def test_print_repr(grid, display, html):
    """
    This just tests to make sure no errors are thrown on the text friendly
    representation method for Common datasets.
    """
    result = grid.head(display=display, html=html)
    if display and html:
        assert result is None
    else:
        assert result is not None


def test_texture():
    """Test adding texture coordinates"""
    # create a rectangle vertices
    vertices = np.array([[0, 0, 0],
                         [1, 0, 0],
                         [1, 0.5, 0],
                         [0, 0.5, 0],])

    # mesh faces
    faces = np.hstack([[3, 0, 1, 2],
                       [3, 0, 3, 2]]).astype(np.int8)

    # Create simple texture coordinates
    t_coords = np.array([[0, 0],
                        [1, 0],
                        [1, 1],
                        [0, 1]])
    # Create the poly data
    mesh = pyvista.PolyData(vertices, faces)
    # Attempt setting the texture coordinates
    mesh.t_coords = t_coords
    # now grab the texture coordinates
    foo = mesh.t_coords
    assert np.allclose(foo, t_coords)
    texture = Texture(examples.mapfile)
    mesh.textures['map'] = texture
    assert mesh.textures['map'] is not None
    mesh.clear_textures()
    assert len(mesh.textures) == 0


def test_texture_airplane():
    mesh = examples.load_airplane()
    mesh.texture_map_to_plane(inplace=True, name="tex_a", use_bounds=False)
    mesh.texture_map_to_plane(inplace=True, name="tex_b", use_bounds=True)
    assert not np.allclose(mesh["tex_a"], mesh["tex_b"])
    texture = Texture(examples.mapfile)
    mesh.textures["tex_a"] = texture.copy()
    mesh.textures["tex_b"] = texture.copy()
    mesh._activate_texture("tex_a")
    assert np.allclose(mesh.t_coords, mesh["tex_a"])
    mesh._activate_texture("tex_b")
    assert np.allclose(mesh.t_coords, mesh["tex_b"])

    # Now test copying
    cmesh = mesh.copy()
    assert len(cmesh.textures) == 2
    assert "tex_a" in cmesh.textures
    assert "tex_b" in cmesh.textures


def test_invalid_vector(grid):
    with pytest.raises(ValueError):
        grid.vectors = np.empty(10)

    with pytest.raises(ValueError):
        grid.vectors = np.empty((3, 2))

    with pytest.raises(ValueError):
        grid.vectors = np.empty((3, 3))


def test_no_t_coords(grid):
    assert grid.t_coords is None


def test_no_arrows(grid):
    assert grid.arrows is None


def test_arrows(grid):
    sphere = pyvista.Sphere(radius=3.14)

    # make cool swirly pattern
    vectors = np.vstack((np.sin(sphere.points[:, 0]),
                         np.cos(sphere.points[:, 1]),
                         np.cos(sphere.points[:, 2]))).T

    # add and scales
    sphere.vectors = vectors*0.3
    assert np.allclose(sphere.active_vectors, vectors*0.3)
    assert np.allclose(sphere.vectors, vectors*0.3)

    assert sphere.active_vectors_info[1] == '_vectors'
    arrows = sphere.arrows
    assert isinstance(arrows, pyvista.PolyData)
    assert np.any(arrows.points)
    sphere.set_active_vectors('_vectors')
    assert sphere.active_vectors_name == '_vectors'


def active_component_consistency_check(grid, component_type, field_association="point"):
    """
    Tests if the active component (scalars, vectors, tensors) actually reflects the underlying VTK dataset
    """
    component_type = component_type.lower()
    vtk_component_type = component_type.capitalize()

    field_association = field_association.lower()
    vtk_field_association = field_association.capitalize()

    pv_arr = getattr(grid, "active_" + component_type)
    vtk_arr = getattr(getattr(grid, "Get" + vtk_field_association + "Data")(), "Get" + vtk_component_type)()

    assert (pv_arr is None and vtk_arr is None) or np.allclose(pv_arr, vtk_to_numpy(vtk_arr))


def test_set_active_vectors(grid):
    vector_arr = np.arange(grid.n_points*3).reshape([grid.n_points, 3])
    grid.point_arrays['vector_arr'] = vector_arr
    grid.active_vectors_name = 'vector_arr'
    active_component_consistency_check(grid, "vectors", "point")
    assert grid.active_vectors_name == 'vector_arr'  
    assert np.allclose(grid.active_vectors, vector_arr)
    
    grid.active_vectors_name = None
    assert grid.active_vectors_name is None
    active_component_consistency_check(grid, "vectors", "point")


def test_set_active_tensors(grid):
    tensor_arr = np.arange(grid.n_points*9).reshape([grid.n_points, 9])
    grid.point_arrays['tensor_arr'] = tensor_arr
    grid.active_tensors_name = 'tensor_arr'
    active_component_consistency_check(grid, "tensors", "point")
    assert grid.active_tensors_name == 'tensor_arr'
    assert np.allclose(grid.active_tensors, tensor_arr)

    grid.active_tensors_name = None
    assert grid.active_tensors_name is None
    active_component_consistency_check(grid, "tensors", "point")


def test_set_t_coords(grid):
    with pytest.raises(TypeError):
        grid.t_coords = [1, 2, 3]

    with pytest.raises(ValueError):
        grid.t_coords = np.empty(10)

    with pytest.raises(ValueError):
        grid.t_coords = np.empty((3, 3))

    with pytest.raises(ValueError):
        grid.t_coords = np.empty((grid.n_points, 1))


def test_activate_texture_none(grid):
    assert grid._activate_texture('not a key') is None
    assert grid._activate_texture(True) is None


def test_set_active_vectors_fail(grid):
    with pytest.raises(ValueError):
        grid.set_active_vectors('not a vector')

    active_component_consistency_check(grid, "vectors", "point")
    vector_arr = np.arange(grid.n_points * 3).reshape([grid.n_points, 3])
    grid.point_arrays['vector_arr'] = vector_arr
    grid.active_vectors_name = 'vector_arr'
    active_component_consistency_check(grid, "vectors", "point")

    grid.point_arrays['scalar_arr'] = np.zeros([grid.n_points])

    with pytest.raises(ValueError):
        grid.set_active_vectors('scalar_arr')

    assert grid.active_vectors_name == 'vector_arr'
    active_component_consistency_check(grid, "vectors", "point")


def test_set_active_tensors_fail(grid):
    with pytest.raises(ValueError):
        grid.set_active_tensors('not a tensor')

    active_component_consistency_check(grid, "tensors", "point")
    tensor_arr = np.arange(grid.n_points * 9).reshape([grid.n_points, 9])
    grid.point_arrays['tensor_arr'] = tensor_arr
    grid.active_tensors_name = 'tensor_arr'
    active_component_consistency_check(grid, "tensors", "point")

    grid.point_arrays['scalar_arr'] = np.zeros([grid.n_points])
    grid.point_arrays['vector_arr'] = np.zeros([grid.n_points, 3])

    with pytest.raises(ValueError):
        grid.set_active_tensors('scalar_arr')

    with pytest.raises(ValueError):
        grid.set_active_tensors('vector_arr')

    assert grid.active_tensors_name == 'tensor_arr'
    active_component_consistency_check(grid, "tensors", "point")


def test_set_active_scalars(grid):
    arr = np.arange(grid.n_cells)
    grid.cell_arrays['tmp'] = arr
    grid.set_active_scalars('tmp')
    assert np.allclose(grid.active_scalars, arr)
    # Make sure we can set no active scalars
    grid.set_active_scalars(None)
    assert grid.GetPointData().GetScalars() is None
    assert grid.GetCellData().GetScalars() is None


def test_set_active_scalars_name(grid):
    point_keys = list(grid.point_arrays.keys())
    grid.active_scalars_name = point_keys[0]
    grid.active_scalars_name = None


def test_rename_array_point(grid):
    point_keys = list(grid.point_arrays.keys())
    old_name = point_keys[0]
    new_name = 'point changed'
    grid.set_active_scalars(old_name, preference='point')
    grid.rename_array(old_name, new_name, preference='point')
    assert new_name in grid.point_arrays
    assert old_name not in grid.point_arrays
    assert new_name == grid.active_scalars_name


def test_rename_array_cell(grid):
    cell_keys = list(grid.cell_arrays.keys())
    old_name = cell_keys[0]
    new_name = 'cell changed'
    grid.rename_array(old_name, new_name)
    assert new_name in grid.cell_arrays
    assert old_name not in grid.cell_arrays


def test_rename_array_field(grid):
    grid.field_arrays['fieldfoo'] = np.array([8, 6, 7])
    field_keys = list(grid.field_arrays.keys())
    old_name = field_keys[0]
    new_name = 'cell changed'
    grid.rename_array(old_name, new_name)
    assert new_name in grid.field_arrays
    assert old_name not in grid.field_arrays


def test_change_name_fail(grid):
    with pytest.raises(KeyError):
        grid.rename_array('not a key', '')


def test_get_cell_array_fail():
    sphere = pyvista.Sphere()
    with pytest.raises(KeyError):
        sphere.cell_arrays[None]


def test_extent_none(grid):
    assert grid.extent is None


def test_set_extent_expect_error(grid):
    with pytest.raises(AttributeError):
        grid.extent = [1, 2, 3]


def test_set_extent():
    dims = [10, 10, 10]
    uni_grid = pyvista.UniformGrid(dims)
    with pytest.raises(ValueError):
        uni_grid.extent = [0, 1]

    extent = [0, 1, 0, 1, 0, 1]
    uni_grid.extent = extent
    assert np.allclose(uni_grid.extent, extent)


def test_get_item(grid):
    with pytest.raises(KeyError):
        grid[0]


def test_set_item(grid):
    with pytest.raises(TypeError):
        grid['tmp'] = None

    # field data
    with pytest.raises(ValueError):
        grid['bad_field'] = range(5)


def test_set_item_range(grid):
    rng = range(grid.n_points)
    grid['pt_rng'] = rng
    assert np.allclose(grid['pt_rng'], rng)


def test_str(grid):
    assert 'UnstructuredGrid' in str(grid)


def test_set_cell_vectors(grid):
    arr = np.random.random((grid.n_cells, 3))
    grid.cell_arrays['_cell_vectors'] = arr
    grid.set_active_vectors('_cell_vectors')
    assert grid.active_vectors_name == '_cell_vectors'
    assert np.allclose(grid.active_vectors, arr)


def test_axis_rotation_invalid():
    with pytest.raises(ValueError):
<<<<<<< HEAD
        pyvista.core.dataobject.axis_rotation(np.empty((3, 3)), 0, False, axis='not')
=======
        pyvista.core.dataset.axis_rotation(np.empty((3, 3)), 0, False, axis='not')
>>>>>>> 255d3d0e


def test_axis_rotation_not_inplace():
    p = np.eye(3)
<<<<<<< HEAD
    p_out = pyvista.core.dataobject.axis_rotation(p, 1, False, axis='x')
=======
    p_out = pyvista.core.dataset.axis_rotation(p, 1, False, axis='x')
>>>>>>> 255d3d0e
    assert not np.allclose(p, p_out)


def test_bad_instantiation():
    with pytest.raises(TypeError):
        pyvista.DataSet()
    with pytest.raises(TypeError):
        pyvista.Grid()
    with pytest.raises(TypeError):
        pyvista.DataSetFilters()
    with pytest.raises(TypeError):
        pyvista.PointGrid()
    with pytest.raises(TypeError):
        pyvista.BasePlotter()
    with pytest.raises(TypeError):
        pyvista.DataObject()


def test_string_arrays():
    poly = pyvista.PolyData(np.random.rand(10, 3))
    arr = np.array([f'foo{i}' for i in range(10)])
    poly['foo'] = arr
    back = poly['foo']
    assert len(back) == 10


def test_clear_arrays():
    # First try on an empty mesh
    grid = pyvista.UniformGrid((10, 10, 10))
    # Now try something more complicated
    grid.clear_arrays()
    grid['foo-p'] = np.random.rand(grid.n_points)
    grid['foo-c'] = np.random.rand(grid.n_cells)
    grid.field_arrays['foo-f'] = np.random.rand(grid.n_points * grid.n_cells)
    assert grid.n_arrays == 3
    grid.clear_arrays()
    assert grid.n_arrays == 0


def test_scalars_dict_update():
    mesh = examples.load_uniform()
    n = len(mesh.point_arrays)
    arrays = {
        'foo': np.arange(mesh.n_points),
        'rand': np.random.random(mesh.n_points)
    }
    mesh.point_arrays.update(arrays)
    assert 'foo' in mesh.array_names
    assert 'rand' in mesh.array_names
    assert len(mesh.point_arrays) == n + 2

    # Test update from Table
    table = pyvista.Table(arrays)
    mesh = examples.load_uniform()
    mesh.point_arrays.update(table)
    assert 'foo' in mesh.array_names
    assert 'rand' in mesh.array_names
    assert len(mesh.point_arrays) == n + 2


def test_handle_array_with_null_name():
    poly = pyvista.PolyData()
    # Add point array with no name
    poly.GetPointData().AddArray(pyvista.convert_array(np.array([])))
    html = poly._repr_html_()
    assert html is not None
    pdata = poly.point_arrays
    assert pdata is not None
    assert len(pdata) == 1
    # Add cell array with no name
    poly.GetCellData().AddArray(pyvista.convert_array(np.array([])))
    html = poly._repr_html_()
    assert html is not None
    cdata = poly.cell_arrays
    assert cdata is not None
    assert len(cdata) == 1
    # Add field array with no name
    poly.GetFieldData().AddArray(pyvista.convert_array(np.array([5, 6])))
    html = poly._repr_html_()
    assert html is not None
    fdata = poly.field_arrays
    assert fdata is not None
    assert len(fdata) == 1


def test_add_point_array_list(grid):
    rng = range(grid.n_points)
    grid.point_arrays['tmp'] = rng
    assert np.allclose(grid.point_arrays['tmp'], rng)


def test_shallow_copy_back_propagation():
    """Test that the original data object's points get modified after a
    shallow copy.

    Reference: https://github.com/pyvista/pyvista/issues/375#issuecomment-531691483
    """
    # Case 1
    points = vtk.vtkPoints()
    points.InsertNextPoint(0.0, 0.0, 0.0)
    points.InsertNextPoint(1.0, 0.0, 0.0)
    points.InsertNextPoint(2.0, 0.0, 0.0)
    original = vtk.vtkPolyData()
    original.SetPoints(points)
    wrapped = pyvista.PolyData(original, deep=False)
    wrapped.points[:] = 2.8
    orig_points = vtk_to_numpy(original.GetPoints().GetData())
    assert np.allclose(orig_points, wrapped.points)
    # Case 2
    original = vtk.vtkPolyData()
    wrapped = pyvista.PolyData(original, deep=False)
    wrapped.points = np.random.rand(5, 3)
    orig_points = vtk_to_numpy(original.GetPoints().GetData())
    assert np.allclose(orig_points, wrapped.points)


def test_find_closest_point():
    sphere = pyvista.Sphere()
    node = np.array([0, 0.2, 0.2])

    with pytest.raises(TypeError):
        sphere.find_closest_point([1, 2])

    with pytest.raises(ValueError):
        sphere.find_closest_point([0, 0, 0], n=0)

    with pytest.raises(TypeError):
        sphere.find_closest_point([0, 0, 0], n=3.0)

    with pytest.raises(TypeError):
        # allow Sequence but not Iterable
        sphere.find_closest_point({1, 2, 3})

    index = sphere.find_closest_point(node)
    assert isinstance(index, int)
    # Make sure we can fetch that point
    closest = sphere.points[index]
    assert len(closest) == 3
    # n points
    node = np.array([0, 0.2, 0.2])
    index = sphere.find_closest_point(node, 5)
    assert len(index) == 5


def test_find_closest_cell():
    mesh = pyvista.Wavelet()
    node = np.array([0, 0.2, 0.2])

    with pytest.raises(ValueError):
        mesh.find_closest_cell([1, 2])

    with pytest.raises(TypeError):
        # allow Sequence but not Iterable
        mesh.find_closest_cell({1, 2, 3})

    # array but bad size
    with pytest.raises(ValueError):
        mesh.find_closest_cell(np.empty(4))

    index = mesh.find_closest_cell(node)
    assert isinstance(index, int)


def test_find_closest_cells():
    mesh = pyvista.Sphere()
    # invalid array dim
    with pytest.raises(ValueError):
        mesh.find_closest_cell(np.empty((1, 1, 1)))

    # test invalid array size
    with pytest.raises(ValueError):
        mesh.find_closest_cell(np.empty((4, 4)))

    # simply get the face centers
    fcent = mesh.points[mesh.faces.reshape(-1, 4)[:, 1:]].mean(1)
    indices = mesh.find_closest_cell(fcent)

    # this will miss a few...
    mask = indices == -1
    assert mask.sum() < 10

    # Make sure we match the face centers
    assert np.allclose(indices[~mask], np.arange(mesh.n_faces)[~mask])


def test_setting_points_from_self(grid):
    grid_copy = grid.copy()
    grid.points = grid_copy.points
    assert np.allclose(grid.points, grid_copy.points)


def test_empty_points():
    pdata = pyvista.PolyData()
    assert np.allclose(pdata.points, np.empty(3))


def test_no_active():
    pdata = pyvista.PolyData()
    assert pdata.active_scalars is None

    with pytest.raises(KeyError):
        pdata.point_arrays[None]


def test_get_data_range(grid):
    # Test with blank mesh
    mesh = pyvista.Sphere()
    mesh.clear_arrays()
    rng = mesh.get_data_range()
    assert all(np.isnan(rng))
    with pytest.raises(ValueError):
        rng = mesh.get_data_range('some data')

    # Test with some data
    rng = grid.get_data_range()  # active scalars
    assert len(rng) == 2
    assert np.allclose(rng, (1, 302))

    rng = grid.get_data_range('sample_point_scalars')
    assert len(rng) == 2
    assert np.allclose(rng, (1, 302))

    rng = grid.get_data_range('sample_cell_scalars')
    assert len(rng) == 2
    assert np.allclose(rng, (1, 40))


def test_actual_memory_size(grid):
    size = grid.actual_memory_size
    assert isinstance(size, int)
    assert size >= 0


def test_copy_structure(grid):
    classname = grid.__class__.__name__
    copy = eval(f'pyvista.{classname}')()
    copy.copy_structure(grid)
    assert copy.n_cells == grid.n_cells
    assert copy.n_points == grid.n_points
    assert len(copy.field_arrays) == 0
    assert len(copy.cell_arrays) == 0
    assert len(copy.point_arrays) == 0


def test_copy_attributes(grid):
    classname = grid.__class__.__name__
    copy = eval(f'pyvista.{classname}')()
    copy.copy_attributes(grid)
    assert copy.n_cells == 0
    assert copy.n_points == 0
    assert copy.field_arrays.keys() == grid.field_arrays.keys()
    assert copy.cell_arrays.keys() == grid.cell_arrays.keys()
    assert copy.point_arrays.keys() == grid.point_arrays.keys()


def test_cell_n_points(grid):
    npoints = grid.cell_n_points(0)
    assert isinstance(npoints, int)
    assert npoints >= 0


def test_cell_points(grid):
    points = grid.cell_points(0)
    assert isinstance(points, np.ndarray)
    assert points.ndim == 2
    assert points.shape[0] > 0
    assert points.shape[1] == 3


def test_cell_bounds(grid):
    bounds = grid.cell_bounds(0)
    assert isinstance(bounds, list)
    assert len(bounds) == 6


def test_cell_type(grid):
    ctype = grid.cell_type(0)
    assert isinstance(ctype, int)


@pytest.mark.parametrize('dataset', DATASETS)
def test_serialize_deserialize(dataset):
    dataset_2 = pickle.loads(pickle.dumps(dataset))

    # check python attributes are the same
    for attr in dataset.__dict__:
        assert getattr(dataset_2, attr) == getattr(dataset, attr)

    # check data is the same
    for attr in ('n_cells', 'n_points', 'n_arrays'):
        if hasattr(dataset, attr):
            assert getattr(dataset_2, attr) == getattr(dataset, attr)

    for attr in ('cells', 'points'):
        if hasattr(dataset, attr):
            assert getattr(dataset_2, attr) == \
                   pytest.approx(getattr(dataset, attr))

    for name in dataset.point_arrays:
        assert dataset_2.point_arrays[name] == \
               pytest.approx(dataset.point_arrays[name])

    for name in dataset.cell_arrays:
        assert dataset_2.cell_arrays[name] == \
               pytest.approx(dataset.cell_arrays[name])

    for name in dataset.field_arrays:
        assert dataset_2.field_arrays[name] == \
               pytest.approx(dataset.field_arrays[name])<|MERGE_RESOLUTION|>--- conflicted
+++ resolved
@@ -700,20 +700,12 @@
 
 def test_axis_rotation_invalid():
     with pytest.raises(ValueError):
-<<<<<<< HEAD
-        pyvista.core.dataobject.axis_rotation(np.empty((3, 3)), 0, False, axis='not')
-=======
         pyvista.core.dataset.axis_rotation(np.empty((3, 3)), 0, False, axis='not')
->>>>>>> 255d3d0e
 
 
 def test_axis_rotation_not_inplace():
     p = np.eye(3)
-<<<<<<< HEAD
-    p_out = pyvista.core.dataobject.axis_rotation(p, 1, False, axis='x')
-=======
     p_out = pyvista.core.dataset.axis_rotation(p, 1, False, axis='x')
->>>>>>> 255d3d0e
     assert not np.allclose(p, p_out)
 
 
