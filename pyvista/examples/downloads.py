"""Functions to download sample datasets from the VTK data repository."""

import os
import shutil
import sys
import zipfile

import numpy as np
import vtk

import pyvista
from pyvista.core.errors import DeprecationError

# Helpers:

def _check_examples_path():
    """Check if the examples path exists."""
    if not pyvista.EXAMPLES_PATH:
        raise FileNotFoundError('EXAMPLES_PATH does not exist.  Try setting the '
                                'environment variable `PYVISTA_USERDATA_PATH` '
                                'to a writable path and restarting python')


def delete_downloads():
    """Delete all downloaded examples to free space or update the files."""
    _check_examples_path()
    shutil.rmtree(pyvista.EXAMPLES_PATH)
    os.makedirs(pyvista.EXAMPLES_PATH)
    return True


def _decompress(filename):
    _check_examples_path()
    zip_ref = zipfile.ZipFile(filename, 'r')
    zip_ref.extractall(pyvista.EXAMPLES_PATH)
    return zip_ref.close()


def _get_vtk_file_url(filename):
    return f'https://github.com/pyvista/vtk-data/raw/master/Data/{filename}'


def _retrieve_file(url, filename):
    _check_examples_path()
    # First check if file has already been downloaded
    local_path = os.path.join(pyvista.EXAMPLES_PATH, os.path.basename(filename))
    local_path_no_zip = local_path.replace('.zip', '')
    if os.path.isfile(local_path_no_zip) or os.path.isdir(local_path_no_zip):
        return local_path_no_zip, None
    # grab the correct url retriever
    if sys.version_info < (3,):
        import urllib
        urlretrieve = urllib.urlretrieve
    else:
        import urllib.request
        urlretrieve = urllib.request.urlretrieve
    # Perform download
    saved_file, resp = urlretrieve(url)
    # new_name = saved_file.replace(os.path.basename(saved_file), os.path.basename(filename))
    # Make sure folder exists!
    if not os.path.isdir(os.path.dirname((local_path))):
        os.makedirs(os.path.dirname((local_path)))
    shutil.move(saved_file, local_path)
    if pyvista.get_ext(local_path) in ['.zip']:
        _decompress(local_path)
        local_path = local_path[:-4]
    return local_path, resp


def _download_file(filename):
    url = _get_vtk_file_url(filename)
    return _retrieve_file(url, filename)


def _download_and_read(filename, texture=False, file_format=None):
    saved_file, _ = _download_file(filename)
    if texture:
        return pyvista.read_texture(saved_file)
    return pyvista.read(saved_file, file_format=file_format)


###############################################################################

def download_masonry_texture():
    """Download masonry texture."""
    return _download_and_read('masonry.bmp', texture=True)


def download_usa_texture():
    """Download usa texture."""
    return _download_and_read('usa_image.jpg', texture=True)


def download_puppy_texture():
    """Download puppy texture."""
    return _download_and_read('puppy.jpg', texture=True)


def download_puppy():
    """Download puppy dataset."""
    return _download_and_read('puppy.jpg')


def download_usa():
    """Download usa dataset."""
    return _download_and_read('usa.vtk')


def download_st_helens():
    """Download Saint Helens dataset."""
    return _download_and_read('SainteHelens.dem')


def download_bunny():
    """Download bunny dataset."""
    return _download_and_read('bunny.ply')


def download_bunny_coarse():
    """Download coarse bunny dataset."""
    return _download_and_read('Bunny.vtp')


def download_cow():
    """Download cow dataset."""
    return _download_and_read('cow.vtp')


def download_cow_head():
    """Download cow head dataset."""
    return _download_and_read('cowHead.vtp')


def download_faults():
    """Download faults dataset."""
    return _download_and_read('faults.vtk')


def download_tensors():
    """Download tensors dataset."""
    return _download_and_read('tensors.vtk')


def download_head():
    """Download head dataset."""
    _download_file('HeadMRVolume.raw')
    return _download_and_read('HeadMRVolume.mhd')


def download_bolt_nut():
    """Download bolt nut dataset."""
    blocks = pyvista.MultiBlock()
    blocks['bolt'] = _download_and_read('bolt.slc')
    blocks['nut'] = _download_and_read('nut.slc')
    return blocks


def download_clown():
    """Download clown dataset."""
    return _download_and_read('clown.facet')


def download_topo_global():
    """Download topo dataset."""
    return _download_and_read('EarthModels/ETOPO_10min_Ice.vtp')


def download_topo_land():
    """Download topo land dataset."""
    return _download_and_read('EarthModels/ETOPO_10min_Ice_only-land.vtp')


def download_coastlines():
    """Download coastlines dataset."""
    return _download_and_read('EarthModels/Coastlines_Los_Alamos.vtp')


def download_knee():
    """Download knee dataset."""
    return _download_and_read('DICOM_KNEE.dcm')


def download_knee_full():
    """Download full knee dataset."""
    return _download_and_read('vw_knee.slc')


def download_lidar():
    """Download lidar dataset."""
    return _download_and_read('kafadar-lidar-interp.vtp')


def download_exodus():
    """Sample ExodusII data file."""
    return _download_and_read('mesh_fs8.exo')


def download_nefertiti():
    """Download mesh of Queen Nefertiti."""
    return _download_and_read('Nefertiti.obj.zip')


def download_blood_vessels():
    """Download data representing the bifurcation of blood vessels."""
    local_path, _ = _download_file('pvtu_blood_vessels/blood_vessels.zip')
    filename = os.path.join(local_path, 'T0000000500.pvtu')
    mesh = pyvista.read(filename)
    mesh.set_active_vectors('velocity')
    return mesh


def download_iron_pot():  # pragma: no cover
    """Download iron protein dataset.

    DEPRECATED: Please use ``download_iron_protein``.

    """
    raise DeprecationError('DEPRECATED: Please use ``download_iron_protein``')


def download_iron_protein():
    """Download iron protein dataset."""
    return _download_and_read('ironProt.vtk')


def download_tetrahedron():
    """Download tetrahedron dataset."""
    return _download_and_read('Tetrahedron.vtu')


def download_saddle_surface():
    """Download saddle surface dataset."""
    return _download_and_read('InterpolatingOnSTL_final.stl')


def download_sparse_points():
    """Download sparse points dataset.

    Used with ``download_saddle_surface``.

    """
    saved_file, _ = _download_file('sparsePoints.txt')
    points_reader = vtk.vtkDelimitedTextReader()
    points_reader.SetFileName(saved_file)
    points_reader.DetectNumericColumnsOn()
    points_reader.SetFieldDelimiterCharacters('\t')
    points_reader.SetHaveHeaders(True)
    table_points = vtk.vtkTableToPolyData()
    table_points.SetInputConnection(points_reader.GetOutputPort())
    table_points.SetXColumn('x')
    table_points.SetYColumn('y')
    table_points.SetZColumn('z')
    table_points.Update()
    return pyvista.wrap(table_points.GetOutput())


def download_foot_bones():
    """Download foot bones dataset."""
    return _download_and_read('fsu/footbones.ply')


def download_guitar():
    """Download guitar dataset."""
    return _download_and_read('fsu/stratocaster.ply')


def download_quadratic_pyramid():
    """Download quadratic pyramid dataset."""
    return _download_and_read('QuadraticPyramid.vtu')


def download_bird():
    """Download bird dataset."""
    return _download_and_read('Pileated.jpg')


def download_bird_texture():
    """Download bird texture."""
    return _download_and_read('Pileated.jpg', texture=True)


def download_office():
    """Download office dataset."""
    return _download_and_read('office.binary.vtk')


def download_horse_points():
    """Download horse points dataset."""
    return _download_and_read('horsePoints.vtp')


def download_horse():
    """Download horse dataset."""
    return _download_and_read('horse.vtp')


def download_cake_easy():
    """Download cake dataset."""
    return _download_and_read('cake_easy.jpg')


def download_cake_easy_texture():
    """Download cake texture."""
    return _download_and_read('cake_easy.jpg', texture=True)


def download_rectilinear_grid():
    """Download rectilinear grid dataset."""
    return _download_and_read('RectilinearGrid.vtr')


def download_gourds(zoom=False):
    """Download gourds dataset."""
    if zoom:
        return _download_and_read('Gourds.png')
    return _download_and_read('Gourds2.jpg')


def download_gourds_texture(zoom=False):
    """Download gourds texture."""
    if zoom:
        return _download_and_read('Gourds.png', texture=True)
    return _download_and_read('Gourds2.jpg', texture=True)


def download_unstructured_grid():
    """Download unstructured grid dataset."""
    return _download_and_read('uGridEx.vtk')


def download_letter_k():
    """Download letter k dataset."""
    return _download_and_read('k.vtk')


def download_letter_a():
    """Download letter a dataset."""
    return _download_and_read('a_grid.vtk')


def download_poly_line():
    """Download polyline dataset."""
    return _download_and_read('polyline.vtk')


def download_cad_model():
    """Download cad dataset."""
    return _download_and_read('42400-IDGH.stl')


def download_frog():
    """Download frog dataset."""
    # TODO: there are other files with this
    _download_file('froggy/frog.zraw')
    return _download_and_read('froggy/frog.mhd')


def download_prostate():
    """Download prostate dataset."""
    return _download_and_read('prostate.img')


def download_filled_contours():
    """Download filled contours dataset."""
    return _download_and_read('filledContours.vtp')


def download_doorman():
    """Download doorman dataset."""
    # TODO: download textures as well
    return _download_and_read('doorman/doorman.obj')


def download_mug():
    """Download mug dataset."""
    return _download_and_read('mug.e')


def download_oblique_cone():
    """Download oblique cone dataset."""
    return _download_and_read('ObliqueCone.vtp')


def download_emoji():
    """Download emoji dataset."""
    return _download_and_read('emote.jpg')


def download_emoji_texture():
    """Download emoji texture."""
    return _download_and_read('emote.jpg', texture=True)


def download_teapot():
    """Download teapot dataset."""
    return _download_and_read('teapot.g')


def download_brain():
    """Download brain dataset."""
    return _download_and_read('brain.vtk')


def download_structured_grid():
    """Download structured grid dataset."""
    return _download_and_read('StructuredGrid.vts')


def download_structured_grid_two():
    """Download structured grid two dataset."""
    return _download_and_read('SampleStructGrid.vtk')


def download_trumpet():
    """Download trumpet dataset."""
    return _download_and_read('trumpet.obj')


def download_face():
    """Download face dataset."""
    # TODO: there is a texture with this
    return _download_and_read('fran_cut.vtk')


def download_sky_box_nz():
    """Download skybox-nz dataset."""
    return _download_and_read('skybox-nz.jpg')


def download_sky_box_nz_texture():
    """Download skybox-nz texture."""
    return _download_and_read('skybox-nz.jpg', texture=True)


def download_disc_quads():
    """Download disc quads dataset."""
    return _download_and_read('Disc_BiQuadraticQuads_0_0.vtu')


def download_honolulu():
    """Download honolulu dataset."""
    return _download_and_read('honolulu.vtk')


def download_motor():
    """Download motor dataset."""
    return _download_and_read('motor.g')


def download_tri_quadratic_hexahedron():
    """Download tri quadratic hexahedron dataset."""
    return _download_and_read('TriQuadraticHexahedron.vtu')


def download_human():
    """Download human dataset."""
    return _download_and_read('Human.vtp')


def download_vtk():
    """Download vtk dataset."""
    return _download_and_read('vtk.vtp')


def download_spider():
    """Download spider dataset."""
    return _download_and_read('spider.ply')


def download_carotid():
    """Download carotid dataset."""
    mesh = _download_and_read('carotid.vtk')
    mesh.set_active_scalars('scalars')
    mesh.set_active_vectors('vectors')
    return mesh


def download_blow():
    """Download blow dataset."""
    return _download_and_read('blow.vtk')


def download_shark():
    """Download shark dataset."""
    return _download_and_read('shark.ply')


def download_dragon():
    """Download dragon dataset."""
    return _download_and_read('dragon.ply')


def download_armadillo():
    """Download armadillo dataset."""
    return _download_and_read('Armadillo.ply')


def download_gears():
    """Download gears dataset."""
    return _download_and_read('gears.stl')


def download_torso():
    """Download torso dataset."""
    return _download_and_read('Torso.vtp')


def download_kitchen(split=False):
    """Download structured grid of kitchen with velocity field.

    Use the ``split`` argument to extract all of the furniture in the kitchen.

    """
    mesh = _download_and_read('kitchen.vtk')
    if not split:
        return mesh
    extents = {
        'door': (27, 27, 14, 18, 0, 11),
        'window1': (0, 0, 9, 18, 6, 12),
        'window2': (5, 12, 23, 23, 6, 12),
        'klower1': (17, 17, 0, 11, 0, 6),
        'klower2': (19, 19, 0, 11, 0, 6),
        'klower3': (17, 19, 0, 0, 0, 6),
        'klower4': (17, 19, 11, 11, 0, 6),
        'klower5': (17, 19, 0, 11, 0, 0),
        'klower6': (17, 19, 0, 7, 6, 6),
        'klower7': (17, 19, 9, 11, 6, 6),
        'hood1': (17, 17, 0, 11, 11, 16),
        'hood2': (19, 19, 0, 11, 11, 16),
        'hood3': (17, 19, 0, 0, 11, 16),
        'hood4': (17, 19, 11, 11, 11, 16),
        'hood5': (17, 19, 0, 11, 16, 16),
        'cookingPlate': (17, 19, 7, 9, 6, 6),
        'furniture': (17, 19, 7, 9, 11, 11),
    }
    kitchen = pyvista.MultiBlock()
    for key, extent in extents.items():
        alg = vtk.vtkStructuredGridGeometryFilter()
        alg.SetInputDataObject(mesh)
        alg.SetExtent(extent)
        alg.Update()
<<<<<<< HEAD
        result = pyvista.datasetfilters._get_output(alg)
=======
        result = pyvista.unstructuredgridfilters._get_output(alg)
>>>>>>> 129ace15
        kitchen[key] = result
    return kitchen


def download_tetra_dc_mesh():
    """Download two meshes defining an electrical inverse problem.

    This contains a high resolution forward modeled mesh and a coarse
    inverse modeled mesh.

    """
    local_path, _ = _download_file('dc-inversion.zip')
    filename = os.path.join(local_path, 'mesh-forward.vtu')
    fwd = pyvista.read(filename)
    fwd.set_active_scalars('Resistivity(log10)-fwd')
    filename = os.path.join(local_path, 'mesh-inverse.vtu')
    inv = pyvista.read(filename)
    inv.set_active_scalars('Resistivity(log10)')
    return pyvista.MultiBlock({'forward':fwd, 'inverse':inv})


def download_model_with_variance():
    """Download model with variance dataset."""
    return _download_and_read("model_with_variance.vtu")


def download_thermal_probes():
    """Download thermal probes dataset."""
    return _download_and_read("probes.vtp")


def download_carburator():
    """Download scan of a carburator.

    https://www.laserdesign.com/sample-files/carburetor/

    """
    url = "http://3dgallery.gks.com/2012/carburator/carburator2.php"
    filename, _ = _retrieve_file(url, 'carburator.ply')
    return pyvista.read(filename)


def download_woman():
    """Download scan of a woman.

    https://www.laserdesign.com/sample-files/full-body-scan-with-texture/

    """
    url = "http://3dgallery.gks.com/2012/bodyscan/bodyscan3.php"
    filename, _ = _retrieve_file(url, 'woman.stl')
    return pyvista.read(filename)


def download_lobster():
    """Download scan of a lobster.

    https://www.laserdesign.com/lobster-scan-data

    """
    url = "http://3dgallery.gks.com/2016/lobster/index2.php"
    filename, _ = _retrieve_file(url, 'lobster.ply')
    return pyvista.read(filename)


def download_face2():
    """Download scan of a man's face.

    https://www.laserdesign.com/sample-files/mans-face/

    """
    url = "http://3dgallery.gks.com/2012/face/"
    filename, _ = _retrieve_file(url, 'man_face.stl')
    return pyvista.read(filename)


def download_urn():
    """Download scan of a burial urn.

    https://www.laserdesign.com/sample-files/burial-urn/

    """
    url = "http://3dgallery.gks.com/2012/urn/urn3.php"
    filename, _ = _retrieve_file(url, 'urn.stl')
    return pyvista.read(filename)


def download_pepper():
    """Download scan of a pepper (capsicum).

    https://www.laserdesign.com/sample-files/hot-red-pepper/

    """
    url = "http://3dgallery.gks.com/2012/redpepper/redpepper2.php"
    filename, _ = _retrieve_file(url, 'pepper.ply')
    return pyvista.read(filename)


def download_drill():
    """Download scan of a power drill.

    https://www.laserdesign.com/drill-scan-data

    """
    url = "http://3dgallery.gks.com/2015/ryobi/index1.php"
    filename, _ = _retrieve_file(url, 'pepper.obj')
    return pyvista.read(filename)


def download_action_figure():
    """Download scan of an action figure.

    https://www.laserdesign.com/sample-files/action-figure/

    """
    url = "http://3dgallery.gks.com/2013/tigerfighter"
    filename, _ = _retrieve_file(url, 'tigerfighter.obj')
    return pyvista.read(filename)


def download_turbine_blade():
    """Download scan of a turbine blade.

    https://www.laserdesign.com/sample-files/blade/

    """
    url = "http://3dgallery.gks.com/2012/blade/blade.php"
    filename, _ = _retrieve_file(url, 'turbine_blade.stl')
    return pyvista.read(filename)


def download_pine_roots():
    """Download pine roots dataset."""
    return _download_and_read('pine_root.tri')


def download_crater_topo():
    """Download crater dataset."""
    return _download_and_read('Ruapehu_mag_dem_15m_NZTM.vtk')


def download_crater_imagery():
    """Download crater texture."""
    return _download_and_read('BJ34_GeoTifv1-04_crater_clip.tif', texture=True)


def download_dolfin():
    """Download dolfin mesh."""
    return _download_and_read('dolfin_fine.xml', file_format="dolfin-xml")


def download_damavand_volcano():
    """Download damavand volcano model."""
    volume = _download_and_read("damavand-volcano.vtk")
    volume.rename_array("None", "data")
    return volume


def download_delaunay_example():
    """Download a pointset for the Delaunay example."""
    return _download_and_read('250.vtk')


def download_embryo():
    """Download a volume of an embryo."""
    return _download_and_read('embryo.slc')


def download_antarctica_velocity():
    """Download the antarctica velocity simulation results."""
    return _download_and_read("antarctica_velocity.vtp")


def download_room_surface_mesh():
    """Download the room surface mesh.

    This mesh is for demonstrating the difference that depth peeling can
    provide whenn rendering translucent geometries.

    This mesh is courtesy of `Sam Potter <https://github.com/sampotter>`_.
    """
    return _download_and_read("room_surface_mesh.obj")


def download_beach():
    """Download the beach NRRD image."""
    return _download_and_read("beach.nrrd")


def download_rgba_texture():
    """Download a texture with an alpha channel."""
    return _download_and_read("alphachannel.png", texture=True)


def download_vtk_logo():
    """Download a texture of the VTK logo."""
    return _download_and_read("vtk.png", texture=True)


def download_backward_facing_step():
    """Download an ensight gold case of a fluid simulation."""
    folder, _ = _download_file('EnSight.zip')
    filename = os.path.join(folder, "foam_case_0_0_0_0.case")
    return pyvista.read(filename)


def download_gpr_data_array():
    """Download GPR example data array."""
    saved_file, _ = _download_file("gpr-example/data.npy")
    return np.load(saved_file)


def download_gpr_path():
    """Download GPR example path."""
    saved_file, _ = _download_file("gpr-example/path.txt")
    path = np.loadtxt(saved_file, skiprows=1)
    return pyvista.PolyData(path)<|MERGE_RESOLUTION|>--- conflicted
+++ resolved
@@ -539,11 +539,7 @@
         alg.SetInputDataObject(mesh)
         alg.SetExtent(extent)
         alg.Update()
-<<<<<<< HEAD
-        result = pyvista.datasetfilters._get_output(alg)
-=======
-        result = pyvista.unstructuredgridfilters._get_output(alg)
->>>>>>> 129ace15
+        result = pyvista.filters._get_output(alg)
         kitchen[key] = result
     return kitchen
 
