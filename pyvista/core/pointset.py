--- conflicted
+++ resolved
@@ -9,17 +9,12 @@
 import numpy as np
 
 import pyvista
-<<<<<<< HEAD
+from pyvista import _vtk
 from pyvista.utilities import abstract_class, assert_empty_kwargs
-from pyvista.utilities.cells import CellArray, numpy_to_idarr, generate_cell_offsets, create_mixed_cells, get_mixed_cells
-=======
-from pyvista import _vtk
-from pyvista.utilities import abstract_class
 from pyvista.utilities.cells import (CellArray, numpy_to_idarr,
                                      generate_cell_offsets,
                                      create_mixed_cells,
                                      get_mixed_cells)
->>>>>>> 4eeb7992
 from .dataset import DataSet
 from .filters import PolyDataFilters, UnstructuredGridFilters, StructuredGridFilters
 from ..utilities.fileio import get_ext
@@ -154,13 +149,8 @@
 
         if var_inp is None:
             return
-<<<<<<< HEAD
-        elif var_inp is not None and faces is None:
-            if isinstance(var_inp, vtk.vtkPolyData):
-=======
         elif len(args) == 1:
             if isinstance(args[0], _vtk.vtkPolyData):
->>>>>>> 4eeb7992
                 if deep:
                     self.deep_copy(var_inp)
                 else:
