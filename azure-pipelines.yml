--- conflicted
+++ resolved
@@ -248,12 +248,7 @@
 
   # run this twice since VTK9 fails to close render windows
   - script: |
-<<<<<<< HEAD
-      make -C docs html || true  # will fail on VTK9
-      make -C docs html -b coverage
-=======
       (make -C docs html -b coverage SPHINXOPTS="-W"; make -C docs html -b coverage SPHINXOPTS="-W")
->>>>>>> 726b759f
       cat docs/_build/coverage/python.txt
     displayName: 'Build documentation'
 
